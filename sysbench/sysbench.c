--- conflicted
+++ resolved
@@ -807,20 +807,14 @@
 
 static int init(void)
 {
-<<<<<<< HEAD
   option_t *opt;
   char     *s;
   char     *tmp;
-  
-=======
-  option_t          *opt;
-  char              *tmp;
   sb_list_t         *checkpoints_list;
   sb_list_item_t    *pos_val;
   value_t           *val;
   long              res;
 
->>>>>>> 80df3b35
   sb_globals.num_threads = sb_get_value_int("num-threads");
   if (sb_globals.num_threads <= 0)
   {
