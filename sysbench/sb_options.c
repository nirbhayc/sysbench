--- conflicted
+++ resolved
@@ -126,16 +126,12 @@
       add_value(&opt->values, value);
       break;
     case SB_ARG_TYPE_LIST:
-<<<<<<< HEAD
       if (value == NULL)
         break;
 
-      tmp = strdup(value);
-=======
       tmpbuf = strdup(value);
       tmp = tmpbuf;
 
->>>>>>> ecb0ace4
       for (tmp = strtok(tmp, ","); tmp != NULL; tmp = strtok(NULL, ","))
         add_value(&opt->values, tmp);
 
