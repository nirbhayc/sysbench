#!/usr/bin/env bash
#
################################################################################
# Common code for OLTP tests
#
# Expects the following variables and callback functions to be defined by the
# caller:
#
#   DB_DRIVER_ARGS -- extra driver-specific arguments to pass to sysbench
#
#   db_show_table() -- called with a single argument to dump a specified table
#                      schema
################################################################################

set -eu

ARGS="--test=${SBTEST_SCRIPTDIR}/oltp.lua $DB_DRIVER_ARGS --oltp-tables-count=8"

sysbench $ARGS prepare

<<<<<<< HEAD
sysbench $ARGS --max-requests=100 --num-threads=2 run
=======
db_show_table sbtest1
db_show_table sbtest2
db_show_table sbtest3
db_show_table sbtest4
db_show_table sbtest5
db_show_table sbtest6
db_show_table sbtest7
db_show_table sbtest8
db_show_table sbtest9 || true # Error on non-existing table

sysbench $ARGS --max-requests=100 --num-threads=1 run
>>>>>>> 8f92e211

sysbench $ARGS cleanup

db_show_table sbtest1 || true # Error on non-existing table
db_show_table sbtest2 || true # Error on non-existing table
db_show_table sbtest3 || true # Error on non-existing table
db_show_table sbtest4 || true # Error on non-existing table
db_show_table sbtest5 || true # Error on non-existing table
db_show_table sbtest6 || true # Error on non-existing table
db_show_table sbtest7 || true # Error on non-existing table
db_show_table sbtest8 || true # Error on non-existing table

# Test --oltp-create-secondary=off
ARGS="--test=${SBTEST_SCRIPTDIR}/oltp.lua $DB_DRIVER_ARGS --oltp-tables-count=1"

sysbench $ARGS --oltp-create-secondary=off prepare

db_show_table sbtest1

sysbench $ARGS cleanup<|MERGE_RESOLUTION|>--- conflicted
+++ resolved
@@ -18,9 +18,6 @@
 
 sysbench $ARGS prepare
 
-<<<<<<< HEAD
-sysbench $ARGS --max-requests=100 --num-threads=2 run
-=======
 db_show_table sbtest1
 db_show_table sbtest2
 db_show_table sbtest3
@@ -31,8 +28,7 @@
 db_show_table sbtest8
 db_show_table sbtest9 || true # Error on non-existing table
 
-sysbench $ARGS --max-requests=100 --num-threads=1 run
->>>>>>> 8f92e211
+sysbench $ARGS --max-requests=100 --num-threads=2 run
 
 sysbench $ARGS cleanup
 
