dnl ---------------------------------------------------------------------------
dnl Macro: AC_CHECK_PGSQL
dnl First check for custom PostgreSQL paths in --with-pgsql-* options.
dnl If some paths are missing,  check if pg_config exists. 
dnl ---------------------------------------------------------------------------

AC_DEFUN([AC_CHECK_PGSQL],[

# Check for custom includes path
if test [ -z "$ac_cv_pgsql_includes" ] 
then 
    AC_ARG_WITH([pgsql-includes], 
                AC_HELP_STRING([--with-pgsql-includes], [path to PostgreSQL header files]),
                [ac_cv_pgsql_includes=$withval])
fi
if test [ -n "$ac_cv_pgsql_includes" ]
then
    AC_CACHE_CHECK([PostgreSQL includes], [ac_cv_pgsql_includes], [ac_cv_pgsql_includes=""])
<<<<<<< HEAD
    PGSQL_CFLAGS="-I$ac_cv_mysql_includes"
=======
    PGSQL_CFLAGS="-I$ac_cv_pgsql_includes"
>>>>>>> 7de7f375
fi

# Check for custom library path

if test [ -z "$ac_cv_pgsql_libs" ]
then
    AC_ARG_WITH([pgsql-libs], 
                AC_HELP_STRING([--with-pgsql-libs], [path to PostgreSQL libraries]),
                [ac_cv_pgsql_libs=$withval])
fi

# If some path is missing, try to autodetermine with pgsql_config
if test [ -z "$ac_cv_pgsql_includes" -o -z "$ac_cv_pgsql_libs" ]
then
    if test [ -z "$pgconfig" ]
    then 
        AC_PATH_PROG(pgconfig,pg_config)
    fi
    if test [ -z "$pgconfig" ]
    then
        AC_MSG_ERROR([pg_config executable not found
********************************************************************************
ERROR: cannot find PostgreSQL libraries. If you want to compile with PosgregSQL support,
       you must either specify file locations explicitly using 
       --with-pgsql-includes and --with-pgsql-libs options, or make sure path to 
       pg_config is listed in your PATH environment variable. If you want to 
       disable PostgreSQL support, use --without-pgsql option.
********************************************************************************
])
    else
        if test [ -z "$ac_cv_pgsql_includes" ]
        then
            AC_MSG_CHECKING(PostgreSQL C flags)
            PGSQL_CFLAGS="-I`${pgconfig} --includedir`"
            AC_MSG_RESULT($PGSQL_CFLAGS)
        fi
        if test [ -z "$ac_cv_pgsql_libs" ]
        then
            AC_MSG_CHECKING(PostgreSQL linker flags)
            PGSQL_LIBS="-L`${pgconfig} --libdir` -lpq"
            AC_MSG_RESULT($PGSQL_LIBS)
        fi
    fi
fi
])
<|MERGE_RESOLUTION|>--- conflicted
+++ resolved
@@ -16,11 +16,7 @@
 if test [ -n "$ac_cv_pgsql_includes" ]
 then
     AC_CACHE_CHECK([PostgreSQL includes], [ac_cv_pgsql_includes], [ac_cv_pgsql_includes=""])
-<<<<<<< HEAD
-    PGSQL_CFLAGS="-I$ac_cv_mysql_includes"
-=======
     PGSQL_CFLAGS="-I$ac_cv_pgsql_includes"
->>>>>>> 7de7f375
 fi
 
 # Check for custom library path
